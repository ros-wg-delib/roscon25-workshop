--- conflicted
+++ resolved
@@ -37,9 +37,6 @@
         run: pixi run lint
       - name: Build the environment
         run: pixi run build
-<<<<<<< HEAD
-  slides:
-=======
   docker:
     runs-on: ubuntu-latest
     steps:
@@ -67,13 +64,11 @@
           echo "TAG_NAME=latest" >> $GITHUB_ENV
         if: github.ref == 'refs/heads/main'
 
-  doc_test:
->>>>>>> 5523e3dd
+  slides:
     runs-on: ubuntu-latest
     steps:
       - name: Checkout repo
         uses: actions/checkout@v4
-<<<<<<< HEAD
       - uses: maxheld83/pandoc@v2.1.0
         with:
           args: "-t beamer main.md -o slides.pdf"
@@ -81,7 +76,9 @@
         with:
           name: slides.pdf
           path: slides.pdf
-=======
+  pytest:
+    runs-on: ubuntu-latest
+    steps:
       - name: Install python
         uses: actions/setup-python@v6
         with:
@@ -96,5 +93,4 @@
           verbose: true
           emoji: true
           job-summary: true
-          custom-arguments: '-vvs test/'
->>>>>>> 5523e3dd
+          custom-arguments: '-vvs test/'
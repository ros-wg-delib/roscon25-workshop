# Reinforcement Learning for Deliberation in ROS 2

This repository contains materials for the [ROSCon 2025](https://roscon.ros.org/2025/) workshop on ROS 2 Deliberation Technologies.

## Setup

This repo uses Pixi and RoboStack along with ROS 2 Kilted.

First, install dependencies on your system (assuming you are using Linux).

<!--- new-env: ubuntu:latest --->
<!--
```bash
apt update
apt install -y git curl build-essential
```
-->

```bash
sudo apt install build-essential curl
```

Then, install Pixi.

```bash
curl -fsSL https://pixi.sh/install.sh | sh
```

<<<<<<< HEAD
<!--
This is necessary to make pixi work ...
```bash
echo 'export PATH=\"/root/.pixi/bin:$PATH\"' >> /root/.bashrc
```
-->
=======
Clone the repo including submodules.

```bash
git clone --recursive https://github.com/ros-wg-delib/roscon25-workshop.git
```
>>>>>>> 9507c477

Build the environment.

<!--- workdir: /roscon25-workshop --->
```bash
pixi run build
```

Launch an example demo.

<!--- skip-next --->
```bash
pixi run pyrobosim_demo
```

You can also drop into a shell in the Pixi environment.

<!--- skip-next --->
```bash
pixi shell
```

## Training a model

### Start Environment

<!--- skip-next --->
```bash
pixi run start_world --headless
```

### Choose modely type

For example PPO

<!--- skip-next --->
```bash
pixi run train --env PickBanana --model-type PPO --log
```

Or DQN.
Note that this needs the `--discrete-actions` flag.

<!--- skip-next --->
```bash
pixi run train --env PickBanana --model-type DQN --discrete-actions --log
```

### You may find tensorboard useful

<!--- skip-next --->
```bash
pixi run tensorboard
```

### See your freshly trained policy in action

<!--- skip-next --->
```bash
pixi run eval --model <path_to_model.pt>
```<|MERGE_RESOLUTION|>--- conflicted
+++ resolved
@@ -26,20 +26,18 @@
 curl -fsSL https://pixi.sh/install.sh | sh
 ```
 
-<<<<<<< HEAD
 <!--
 This is necessary to make pixi work ...
 ```bash
 echo 'export PATH=\"/root/.pixi/bin:$PATH\"' >> /root/.bashrc
 ```
 -->
-=======
+
 Clone the repo including submodules.
 
 ```bash
 git clone --recursive https://github.com/ros-wg-delib/roscon25-workshop.git
 ```
->>>>>>> 9507c477
 
 Build the environment.
 

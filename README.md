--- conflicted
+++ resolved
@@ -38,23 +38,29 @@
 
 ## Training a model
 
+### Start Environment
+
 ```bash
 pixi run start_world --headless
 ```
 
+### Choose modely type
+For example PPO
 ```bash
-<<<<<<< HEAD
-pixi run train --env PickBanana --model-type DQN --discrete-actions --log
-
-=======
->>>>>>> beddefdb
 pixi run train --env PickBanana --model-type PPO --log
 ```
+Or DQN.
+Note that this needs the `--discrete-actions` flag.
+```bash
+pixi run train --env PickBanana --model-type DQN --discrete-actions --log
+```
 
+### You may find tensorboard useful
 ```bash
 pixi run tensorboard
 ```
 
+### See you freshly trained policy in action
 ```bash
 pixi run eval --model <path_to_model.pt>
 ```
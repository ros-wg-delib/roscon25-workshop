--- conflicted
+++ resolved
@@ -63,12 +63,8 @@
 pixi run start_world --headless
 ```
 
-<<<<<<< HEAD
 ### Choose modely type
 
-=======
-### Choose model type
->>>>>>> d432975a
 For example PPO
 
 <!--- skip-next --->
@@ -91,13 +87,9 @@
 pixi run tensorboard
 ```
 
-<<<<<<< HEAD
-### See you freshly trained policy in action
+### See your freshly trained policy in action
 
 <!--- skip-next --->
-=======
-### See your freshly trained policy in action
->>>>>>> d432975a
 ```bash
 pixi run eval --model <path_to_model.pt>
 ```